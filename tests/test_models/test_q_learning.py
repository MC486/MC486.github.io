--- conflicted
+++ resolved
@@ -4,156 +4,6 @@
 from ai.word_analysis import WordFrequencyAnalyzer
 from ai.models.q_learning import QLearningAgent
 
-<<<<<<< HEAD
-class TestQLearning(unittest.TestCase):
-    def setUp(self):
-        """Setup test environment before each test"""
-        self.event_manager = Mock(spec=GameEventManager)
-        self.word_analyzer = Mock(spec=WordFrequencyAnalyzer)
-        self.q_learning = QLearningAgent(
-            event_manager=self.event_manager,
-            word_analyzer=self.word_analyzer,
-            learning_rate=0.1,
-            discount_factor=0.9,
-            epsilon=0.1
-        )
-        self.valid_words = {'STAR', 'RATE', 'TEAR', 'ART'}
-
-    def test_initialization(self):
-        """Test proper initialization of Q-Learning agent"""
-        self.assertEqual(self.q_learning.learning_rate, 0.1)
-        self.assertEqual(self.q_learning.discount_factor, 0.9)
-        self.assertEqual(self.q_learning.epsilon, 0.1)
-        self.assertEqual(len(self.q_learning.q_table), 0)
-
-    def test_q_table_update(self):
-        """Test Q-value updates after rewards (from existing tests)"""
-        # Setup initial state and action
-        state = self.q_learning._get_state_key({'S', 'T', 'A', 'R'}, 1)
-        action = "STAR"
-        
-        # Initial Q-value
-        self.q_learning.q_table[state] = {action: 0.0}
-        self.q_learning.current_state = state
-        self.q_learning.last_action = action
-        
-        # Update with reward
-        self.q_learning.update(
-            reward=10.0,
-            next_available_letters={'T', 'A', 'R'},
-            next_turn_number=2
-        )
-        
-        # Check Q-value was updated
-        self.assertGreater(self.q_learning.q_table[state][action], 0.0)
-
-    def test_action_selection(self):
-        """Test action selection with epsilon-greedy policy"""
-        available_letters = {'S', 'T', 'A', 'R'}
-        
-        # Force exploitation (epsilon = 0)
-        self.q_learning.epsilon = 0
-        action = self.q_learning.select_action(
-            available_letters=available_letters,
-            valid_words=self.valid_words,
-            turn_number=1
-        )
-        self.assertIn(action, self.valid_words)
-
-    def test_q_learning_rewards_and_penalties(self):
-        """Test reward handling (from existing tests)"""
-        state = self.q_learning._get_state_key({'S', 'T', 'A', 'R'}, 1)
-        action = "STAR"
-        
-        # Setup initial state
-        self.q_learning.current_state = state
-        self.q_learning.last_action = action
-        self.q_learning.q_table[state] = {action: 1.0}
-        
-        # Test positive reward
-        self.q_learning.update(reward=10.0, next_available_letters={'T', 'A', 'R'}, next_turn_number=2)
-        positive_q = self.q_learning.q_table[state][action]
-        
-        # Test negative reward
-        self.q_learning.update(reward=-5.0, next_available_letters={'T', 'A', 'R'}, next_turn_number=2)
-        negative_q = self.q_learning.q_table[state][action]
-        
-        self.assertGreater(positive_q, negative_q)
-
-    def test_q_learning_exploration_decay(self):
-        """Test epsilon decay for exploration (from existing tests)"""
-        initial_epsilon = self.q_learning.epsilon
-        
-        # Simulate multiple game starts
-        for _ in range(5):
-            self.q_learning._handle_game_start(GameEvent(
-                type=EventType.GAME_START,
-                data={}
-            ))
-        
-        self.assertLess(self.q_learning.epsilon, initial_epsilon)
-
-    def test_state_representation(self):
-        """Test state key generation"""
-        state_key = self.q_learning._get_state_key({'A', 'B', 'C'}, 1)
-        self.assertTrue(isinstance(state_key, str))
-        self.assertIn("ABC", state_key)
-        self.assertIn("1", state_key)
-
-    def test_valid_actions_generation(self):
-        """Test valid action generation"""
-        available_letters = {'S', 'T', 'A', 'R'}
-        valid_actions = self.q_learning._get_valid_actions(
-            available_letters,
-            self.valid_words
-        )
-        
-        self.assertTrue(all(set(word).issubset(available_letters) for word in valid_actions))
-        self.assertTrue(all(word in self.valid_words for word in valid_actions))
-
-    def test_event_handling(self):
-        """Test event system integration"""
-        # Test word submission handling
-        event = GameEvent(
-            type=EventType.WORD_SUBMITTED,
-            data={
-                "word": "STAR",
-                "score": 10,
-                "next_available_letters": ['T', 'A', 'R'],
-                "turn_number": 1
-            }
-        )
-        
-        self.q_learning._handle_word_submission(event)
-        self.assertGreater(self.q_learning.total_reward, 0)
-
-    def test_model_statistics(self):
-        """Test statistics reporting"""
-        # Generate some data
-        state = self.q_learning._get_state_key({'S', 'T', 'A', 'R'}, 1)
-        self.q_learning.q_table[state] = {"STAR": 1.0, "ART": 0.5}
-        
-        stats = self.q_learning.get_stats()
-        self.assertIn("total_states", stats)
-        self.assertIn("total_actions", stats)
-        self.assertIn("total_reward", stats)
-        self.assertIn("current_epsilon", stats)
-
-    def test_invalid_inputs(self):
-        """Test handling of invalid inputs"""
-        # Empty letters
-        action = self.q_learning.select_action(set(), self.valid_words, 1)
-        self.assertEqual(action, "")
-        
-        # Invalid turn number
-        action = self.q_learning.select_action({'A', 'B'}, self.valid_words, -1)
-        self.assertEqual(action, "")
-        
-        # Empty valid words
-        action = self.q_learning.select_action({'A', 'B'}, set(), 1)
-        self.assertEqual(action, "")
-
-=======
 class TestQLearningAgent(unittest.TestCase):
     def setUp(self):
         """Set up test environment before each test"""
@@ -231,6 +81,5 @@
             0
         )
 
->>>>>>> 384bec2e
 if __name__ == '__main__':
     unittest.main()